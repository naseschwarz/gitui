use git2::Repository;

use crate::{error::Result, HookResult, HooksError};

use std::{
	path::{Path, PathBuf},
	process::Command,
	str::FromStr,
};

pub struct HookPaths {
	pub git: PathBuf,
	pub hook: PathBuf,
	pub pwd: PathBuf,
}

const CONFIG_HOOKS_PATH: &str = "core.hooksPath";
const DEFAULT_HOOKS_PATH: &str = "hooks";
const ENOEXEC: i32 = 8;

impl HookPaths {
	/// `core.hooksPath` always takes precedence.
	/// If its defined and there is no hook `hook` this is not considered
	/// an error or a reason to search in other paths.
	/// If the config is not set we go into search mode and
	/// first check standard `.git/hooks` folder and any sub path provided in `other_paths`.
	///
	/// Note: we try to model as closely as possible what git shell is doing.
	pub fn new(
		repo: &Repository,
		other_paths: Option<&[&str]>,
		hook: &str,
	) -> Result<Self> {
		let pwd = repo
			.workdir()
			.unwrap_or_else(|| repo.path())
			.to_path_buf();

		let git_dir = repo.path().to_path_buf();

		if let Some(config_path) = Self::config_hook_path(repo)? {
			let hooks_path = PathBuf::from(config_path);

			let hook = hooks_path.join(hook);

			let hook = shellexpand::full(
				hook.as_os_str()
					.to_str()
					.ok_or(HooksError::PathToString)?,
			)?;

			let hook = PathBuf::from_str(hook.as_ref())
				.map_err(|_| HooksError::PathToString)?;

			return Ok(Self {
				git: git_dir,
				hook,
				pwd,
			});
		}

		Ok(Self {
			git: git_dir,
			hook: Self::find_hook(repo, other_paths, hook),
			pwd,
		})
	}

	fn config_hook_path(repo: &Repository) -> Result<Option<String>> {
		Ok(repo.config()?.get_string(CONFIG_HOOKS_PATH).ok())
	}

	/// check default hook path first and then followed by `other_paths`.
	/// if no hook is found we return the default hook path
	fn find_hook(
		repo: &Repository,
		other_paths: Option<&[&str]>,
		hook: &str,
	) -> PathBuf {
		let mut paths = vec![DEFAULT_HOOKS_PATH.to_string()];
		if let Some(others) = other_paths {
			paths.extend(
				others
					.iter()
					.map(|p| p.trim_end_matches('/').to_string()),
			);
		}

		for p in paths {
			let p = repo.path().to_path_buf().join(p).join(hook);
			if p.exists() {
				return p;
			}
		}

		repo.path()
			.to_path_buf()
			.join(DEFAULT_HOOKS_PATH)
			.join(hook)
	}

	/// was a hook file found and is it executable
	pub fn found(&self) -> bool {
		self.hook.exists() && is_executable(&self.hook)
	}

	/// this function calls hook scripts based on conventions documented here
	/// see <https://git-scm.com/docs/githooks>
	pub fn run_hook(&self, args: &[&str]) -> Result<HookResult> {
		let hook = self.hook.clone();
<<<<<<< HEAD

		#[allow(clippy::unnecessary_debug_formatting)]
		let arg_str = format!("{:?} {}", hook, args.join(" "));
		// Use -l to avoid "command not found" on Windows.
		let bash_args =
			vec!["-l".to_string(), "-c".to_string(), arg_str];

=======
>>>>>>> 0b3d2c0d
		log::trace!("run hook '{:?}' in '{:?}'", hook, self.pwd);

		let run_command = |command: &mut Command| {
			command
				.args(args)
				.current_dir(&self.pwd)
				.with_no_window()
				.output()
		};

		let output = if cfg!(windows) {
			// execute hook in shell
			let command = {
				let mut os_str = std::ffi::OsString::new();
				os_str.push("'");
				if let Some(hook) = hook.to_str() {
					// SEE: https://pubs.opengroup.org/onlinepubs/9699919799/utilities/V3_chap02.html#tag_18_02_02
					// Enclosing characters in single-quotes ( '' ) shall preserve the literal value of each character within the single-quotes.
					// A single-quote cannot occur within single-quotes.
					const REPLACEMENT: &str = concat!(
						"'",   // closing single-quote
						"\\'", // one escaped single-quote (outside of single-quotes)
						"'",   // new single-quote
					);
					os_str.push(hook.replace('\'', REPLACEMENT));
				} else {
					os_str.push(hook.as_os_str()); // TODO: this doesn't work if `hook` contains single-quotes
				}
				os_str.push("'");
				os_str.push(" \"$@\"");

				os_str
			};
			run_command(
				sh_command().arg("-c").arg(command).arg(&hook),
			)
		} else {
			// execute hook directly
			match run_command(&mut Command::new(&hook)) {
				Err(err) if err.raw_os_error() == Some(ENOEXEC) => {
					run_command(sh_command().arg(&hook))
				}
				result => result,
			}
		}?;

		if output.status.success() {
			Ok(HookResult::Ok { hook })
		} else {
			let stderr =
				String::from_utf8_lossy(&output.stderr).to_string();
			let stdout =
				String::from_utf8_lossy(&output.stdout).to_string();

			Ok(HookResult::RunNotSuccessful {
				code: output.status.code(),
				stdout,
				stderr,
				hook,
			})
		}
	}
}

fn sh_command() -> Command {
	let mut command = Command::new(sh_path());

	if cfg!(windows) {
		// This call forces Command to handle the Path environment correctly on windows,
		// the specific env set here does not matter
		// see https://github.com/rust-lang/rust/issues/37519
		command.env(
			"DUMMY_ENV_TO_FIX_WINDOWS_CMD_RUNS",
			"FixPathHandlingOnWindows",
		);

		// Use -l to avoid "command not found"
		command.arg("-l");
	}

	command
}

/// Get the path to the sh executable.
/// On Windows get the sh.exe bundled with Git for Windows
pub fn sh_path() -> PathBuf {
	if cfg!(windows) {
		Command::new("where.exe")
			.arg("git")
			.output()
			.ok()
			.map(|out| {
				PathBuf::from(Into::<String>::into(
					String::from_utf8_lossy(&out.stdout),
				))
			})
			.as_deref()
			.and_then(Path::parent)
			.and_then(Path::parent)
			.map(|p| p.join("usr/bin/sh.exe"))
			.filter(|p| p.exists())
			.unwrap_or_else(|| "sh".into())
	} else {
		"sh".into()
	}
}

#[cfg(unix)]
fn is_executable(path: &Path) -> bool {
	use std::os::unix::fs::PermissionsExt;

	let metadata = match path.metadata() {
		Ok(metadata) => metadata,
		Err(e) => {
			log::error!("metadata error: {}", e);
			return false;
		}
	};

	let permissions = metadata.permissions();

	permissions.mode() & 0o111 != 0
}

#[cfg(windows)]
/// windows does not consider shell scripts to be executable so we consider everything
/// to be executable (which is not far from the truth for windows platform.)
const fn is_executable(_: &Path) -> bool {
	true
}

trait CommandExt {
	/// The process is a console application that is being run without a
	/// console window. Therefore, the console handle for the application is
	/// not set.
	///
	/// This flag is ignored if the application is not a console application,
	/// or if it used with either `CREATE_NEW_CONSOLE` or `DETACHED_PROCESS`.
	///
	/// See: <https://learn.microsoft.com/en-us/windows/win32/procthread/process-creation-flags>
	const CREATE_NO_WINDOW: u32 = 0x0800_0000;

	fn with_no_window(&mut self) -> &mut Self;
}

impl CommandExt for Command {
	/// On Windows, CLI applications that aren't the window's subsystem will
	/// create and show a console window that pops up next to the main
	/// application window when run. We disable this behavior by setting the
	/// `CREATE_NO_WINDOW` flag.
	#[inline]
	fn with_no_window(&mut self) -> &mut Self {
		#[cfg(windows)]
		{
			use std::os::windows::process::CommandExt;
			self.creation_flags(Self::CREATE_NO_WINDOW);
		}

		self
	}
}<|MERGE_RESOLUTION|>--- conflicted
+++ resolved
@@ -108,16 +108,6 @@
 	/// see <https://git-scm.com/docs/githooks>
 	pub fn run_hook(&self, args: &[&str]) -> Result<HookResult> {
 		let hook = self.hook.clone();
-<<<<<<< HEAD
-
-		#[allow(clippy::unnecessary_debug_formatting)]
-		let arg_str = format!("{:?} {}", hook, args.join(" "));
-		// Use -l to avoid "command not found" on Windows.
-		let bash_args =
-			vec!["-l".to_string(), "-c".to_string(), arg_str];
-
-=======
->>>>>>> 0b3d2c0d
 		log::trace!("run hook '{:?}' in '{:?}'", hook, self.pwd);
 
 		let run_command = |command: &mut Command| {
